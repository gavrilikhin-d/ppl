--- conflicted
+++ resolved
@@ -3,16 +3,6 @@
 expression: hir
 ---
 let x: Type<Integer> = (Type<Integer>:Type<Integer>)
-<<<<<<< HEAD
-let y: Integer = clone (Type<Integer>:Type<Integer>).size
-println size of (Type<None>:Type<None>) == 0
-println size of (Type<Bool>:Type<Bool>) == 1
-println String from (Type<None>:Type<None>)
-println String from (Type<Type<Integer>>:Type<Type<Integer>>)
-println clone (y:Integer) == size of (Type<Integer>:Type<Integer>)
-println (Type<Integer>:Type<Integer>)
-destroy (y:Integer)
-=======
 let $tmp0@144: Integer = clone (Type<Integer>:Type<Integer>).size
 let y: Integer = ($tmp0@144:Integer)
 
@@ -38,4 +28,4 @@
 println ($tmp2@165:Bool)
 
 println (Type<Integer>:Type<Integer>)
->>>>>>> 51d86d0e
+destroy (y:Integer)