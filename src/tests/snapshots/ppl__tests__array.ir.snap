---
source: src/tests/mod.rs
expression: ir
---
; ModuleID = 'main'
source_filename = "src/main.ppl"

%"Type<String>" = type { %String, %Integer }
%String = type { ptr }
%Integer = type { ptr }
%"Type<Integer>" = type { %String, %Integer }
%"Array<Integer>" = type { %Integer, %Integer, %MemoryAddress }
%MemoryAddress = type { %Integer }
%"Iterator<Integer>" = type { ptr, %Integer }

@"Type<String>" = private global %"Type<String>" zeroinitializer
@0 = private unnamed_addr constant [7 x i8] c"String\00", align 1
@"Type<Integer>" = private global %"Type<Integer>" zeroinitializer
@1 = private unnamed_addr constant [8 x i8] c"Integer\00", align 1
@arr = global %"Array<Integer>" zeroinitializer
@it = global %"Iterator<Integer>" zeroinitializer
@2 = private unnamed_addr constant [6 x i8] c"Empty\00", align 1
@3 = private unnamed_addr constant [10 x i8] c"Not empty\00", align 1

define private void @initialize() !dbg !3 {
  %1 = alloca %"Type<String>", align 8, !dbg !7
  %"Type<String>.name" = getelementptr inbounds %"Type<String>", ptr %1, i32 0, i32 0, !dbg !7
  %2 = call %String @string_from_c_string_and_length(ptr @0, i64 6), !dbg !8
  store %String %2, ptr %"Type<String>.name", align 8, !dbg !8
  %"Type<String>.size" = getelementptr inbounds %"Type<String>", ptr %1, i32 0, i32 1, !dbg !8
  %3 = call %Integer @integer_from_i64(i64 8), !dbg !8
  store %Integer %3, ptr %"Type<String>.size", align 8, !dbg !8
  %4 = load %"Type<String>", ptr %1, align 8, !dbg !8
  store %"Type<String>" %4, ptr @"Type<String>", align 8, !dbg !8
  br label %return, !dbg !8

return:                                           ; preds = %0
  ret void
}

declare %String @string_from_c_string_and_length(ptr, i64)

declare %Integer @integer_from_i64(i64)

define private void @initialize.1() !dbg !9 {
  %1 = alloca %"Type<Integer>", align 8, !dbg !10
  %"Type<Integer>.name" = getelementptr inbounds %"Type<Integer>", ptr %1, i32 0, i32 0, !dbg !10
  %2 = call %String @string_from_c_string_and_length(ptr @1, i64 7), !dbg !11
  store %String %2, ptr %"Type<Integer>.name", align 8, !dbg !11
  %"Type<Integer>.size" = getelementptr inbounds %"Type<Integer>", ptr %1, i32 0, i32 1, !dbg !11
  %3 = call %Integer @integer_from_i64(i64 8), !dbg !11
  store %Integer %3, ptr %"Type<Integer>.size", align 8, !dbg !11
  %4 = load %"Type<Integer>", ptr %1, align 8, !dbg !11
  store %"Type<Integer>" %4, ptr @"Type<Integer>", align 8, !dbg !11
  br label %return, !dbg !11

return:                                           ; preds = %0
  ret void
}

define void @main.execute() !dbg !12 {
  call void @initialize(), !dbg !13
  call void @initialize.1(), !dbg !14
  call void @initialize.2(), !dbg !14
  call void @initialize.3(), !dbg !15
  br label %if.condition, !dbg !16

if.condition:                                     ; preds = %0
  %1 = call i1 @"<:Reference<Array<Integer>>> is empty"(ptr @arr), !dbg !17
  br i1 %1, label %if.body, label %3, !dbg !17

if.body:                                          ; preds = %if.condition
  %2 = call %String @string_from_c_string_and_length(ptr @2, i64 5), !dbg !16
  call void @"println <:String>"(%String %2), !dbg !16
  br label %3, !dbg !16

return:                                           ; preds = %16
  ret void

3:                                                ; preds = %if.condition, %if.body
  %4 = call %Integer @integer_from_i64(i64 1), !dbg !18
  call void @"push <:Integer> to <:ReferenceMut<Array<Integer>>>"(%Integer %4, ptr @arr), !dbg !19
  br label %if.condition2, !dbg !20

if.condition2:                                    ; preds = %3
  %5 = call i1 @"<:Reference<Array<Integer>>> is not empty"(ptr @arr), !dbg !21
  br i1 %5, label %if.body1, label %7, !dbg !21

if.body1:                                         ; preds = %if.condition2
<<<<<<< HEAD
  %6 = call %String @string_from_c_string_and_length(ptr @3, i64 9), !dbg !20
  call void @"println <:String>"(%String %6), !dbg !20
  br label %7, !dbg !20

7:                                                ; preds = %if.condition2, %if.body1
  %8 = call %Integer @integer_from_i64(i64 0), !dbg !22
  %9 = call ptr @"<:Reference<Array<Integer>>> [ <:Integer> ]"(ptr @arr, %Integer %8), !dbg !22
  %10 = load %Integer, ptr %9, align 8, !dbg !22
  %11 = call %Integer @clone_integer(%Integer %10), !dbg !22
  call void @"println <:Integer>"(%Integer %11), !dbg !22
  br label %while.condition, !dbg !22

while.condition:                                  ; preds = %while.body, %7
  %12 = call i1 @"<:Reference<Iterator<Integer>>> exists"(ptr @it), !dbg !23
  br i1 %12, label %while.body, label %16, !dbg !23

while.body:                                       ; preds = %while.condition
  %13 = call ptr @"value from <:Reference<Iterator<Integer>>>"(ptr @it), !dbg !24
  %14 = load %Integer, ptr %13, align 8, !dbg !24
  %15 = call %Integer @clone_integer(%Integer %14), !dbg !24
  call void @"println <:Integer>"(%Integer %15), !dbg !24
  call void @"advance <:ReferenceMut<Iterator<Integer>>>"(ptr @it), !dbg !25
  br label %while.condition, !dbg !25

16:                                               ; preds = %while.condition
=======
  %8 = call %String @string_from_c_string_and_length(ptr @6, i64 9), !dbg !21
  call void @"println <:String>"(%String %8), !dbg !21
  br label %9, !dbg !21

9:                                                ; preds = %if.condition2, %if.body1
  %10 = call %Integer @integer_from_i64(i64 0), !dbg !23
  %11 = call ptr @"<:Reference<Array<Integer>>> [ <:Integer> ]"(ptr @arr, %Integer %10), !dbg !23
  %12 = call %Integer @clone_integer(ptr %11), !dbg !23
  call void @"println <:Integer>"(%Integer %12), !dbg !23
>>>>>>> e2953899
  br label %return, !dbg !23
}

define private void @initialize.2() !dbg !26 {
  %1 = load %"Type<Integer>", ptr @"Type<Integer>", align 8, !dbg !27
  %2 = call %"Array<Integer>" @"<:Type<Integer>> [ ]"(%"Type<Integer>" %1), !dbg !27
  store %"Array<Integer>" %2, ptr @arr, align 8, !dbg !27
  br label %return, !dbg !27

return:                                           ; preds = %0
  ret void
}

define private %"Array<Integer>" @"<:Type<Integer>> [ ]"(%"Type<Integer>" %0) !dbg !28 {
  %return_value = alloca %"Array<Integer>", align 8
  %"$arg0" = alloca %"Type<Integer>", align 8
  store %"Type<Integer>" %0, ptr %"$arg0", align 8
<<<<<<< HEAD
  %2 = call %Integer @integer_from_i64(i64 8), !dbg !29
  %capacity = alloca %Integer, align 8, !dbg !29
  store %Integer %2, ptr %capacity, align 8, !dbg !29
  %3 = load %Integer, ptr %capacity, align 8, !dbg !30
  %4 = call %Integer @clone_integer(%Integer %3), !dbg !30
  %5 = load %"Type<Integer>", ptr @"Type<Integer>", align 8, !dbg !31
  %6 = call %MemoryAddress @"allocate <:Integer> <:Type<Integer>>"(%Integer %4, %"Type<Integer>" %5), !dbg !31
  %data = alloca %MemoryAddress, align 8, !dbg !31
  store %MemoryAddress %6, ptr %data, align 8, !dbg !31
  %7 = alloca %"Array<Integer>", align 8, !dbg !31
  %"Array<Integer>.size" = getelementptr inbounds %"Array<Integer>", ptr %7, i32 0, i32 0, !dbg !31
  %8 = call %Integer @integer_from_i64(i64 0), !dbg !31
  store %Integer %8, ptr %"Array<Integer>.size", align 8, !dbg !31
  %"Array<Integer>.capacity" = getelementptr inbounds %"Array<Integer>", ptr %7, i32 0, i32 1, !dbg !31
  %9 = load %Integer, ptr %capacity, align 8, !dbg !31
  %10 = call %Integer @clone_integer(%Integer %9), !dbg !31
  store %Integer %10, ptr %"Array<Integer>.capacity", align 8, !dbg !31
  %"Array<Integer>.data" = getelementptr inbounds %"Array<Integer>", ptr %7, i32 0, i32 2, !dbg !31
  %11 = load %MemoryAddress, ptr %data, align 8, !dbg !31
  store %MemoryAddress %11, ptr %"Array<Integer>.data", align 8, !dbg !31
  %12 = load %"Array<Integer>", ptr %7, align 8, !dbg !31
  %"$tmp@260" = alloca %"Array<Integer>", align 8, !dbg !31
  store %"Array<Integer>" %12, ptr %"$tmp@260", align 8, !dbg !31
  call void @destroy_integer(ptr %capacity), !dbg !32
  %13 = load %"Array<Integer>", ptr %"$tmp@260", align 8, !dbg !31
  store %"Array<Integer>" %13, ptr %return_value, align 8, !dbg !31
  br label %return, !dbg !31
=======
  %2 = call %Integer @integer_from_i64(i64 8), !dbg !27
  %capacity = alloca %Integer, align 8, !dbg !27
  store %Integer %2, ptr %capacity, align 8, !dbg !27
  %3 = call %Integer @clone_integer(ptr %capacity), !dbg !27
  %4 = load %"Type<Integer>", ptr @"Type<Integer>", align 8, !dbg !27
  %5 = call %MemoryAddress @"allocate <:Integer> <:Type<Integer>>"(%Integer %3, %"Type<Integer>" %4), !dbg !27
  %data = alloca %MemoryAddress, align 8, !dbg !27
  store %MemoryAddress %5, ptr %data, align 8, !dbg !27
  %6 = alloca %"Array<Integer>", align 8, !dbg !27
  %"Array<Integer>.size" = getelementptr inbounds %"Array<Integer>", ptr %6, i32 0, i32 0, !dbg !27
  %7 = call %Integer @integer_from_i64(i64 0), !dbg !27
  store %Integer %7, ptr %"Array<Integer>.size", align 8, !dbg !27
  %"Array<Integer>.capacity" = getelementptr inbounds %"Array<Integer>", ptr %6, i32 0, i32 1, !dbg !27
  %8 = call %Integer @clone_integer(ptr %capacity), !dbg !27
  store %Integer %8, ptr %"Array<Integer>.capacity", align 8, !dbg !27
  %"Array<Integer>.data" = getelementptr inbounds %"Array<Integer>", ptr %6, i32 0, i32 2, !dbg !27
  %9 = load %MemoryAddress, ptr %data, align 8, !dbg !27
  store %MemoryAddress %9, ptr %"Array<Integer>.data", align 8, !dbg !27
  %10 = load %"Array<Integer>", ptr %6, align 8, !dbg !27
  %"$tmp@260" = alloca %"Array<Integer>", align 8, !dbg !27
  store %"Array<Integer>" %10, ptr %"$tmp@260", align 8, !dbg !27
  call void @destroy_integer(ptr %capacity), !dbg !27
  %11 = load %"Array<Integer>", ptr %"$tmp@260", align 8, !dbg !27
  store %"Array<Integer>" %11, ptr %return_value, align 8, !dbg !27
  br label %return, !dbg !27
>>>>>>> e2953899

return:                                           ; preds = %1
  %12 = load %"Array<Integer>", ptr %return_value, align 8
  ret %"Array<Integer>" %12
}

define private %MemoryAddress @"allocate <:Integer> <:Type<Integer>>"(%Integer %0, %"Type<Integer>" %1) !dbg !33 {
  %return_value = alloca %MemoryAddress, align 8
  %n = alloca %Integer, align 8
  store %Integer %0, ptr %n, align 8
  %"$arg1" = alloca %"Type<Integer>", align 8
  store %"Type<Integer>" %1, ptr %"$arg1", align 8
<<<<<<< HEAD
  %3 = load %Integer, ptr %n, align 8, !dbg !34
  %4 = call %Integer @clone_integer(%Integer %3), !dbg !34
  %5 = load %"Type<Integer>", ptr @"Type<Integer>", align 8, !dbg !34
  %6 = call %Integer @"size of <:Type<Integer>>"(%"Type<Integer>" %5), !dbg !34
  %7 = call %Integer @integer_star_integer(%Integer %4, %Integer %6), !dbg !34
  %8 = call %MemoryAddress @allocate_n_bytes(%Integer %7), !dbg !34
  %"$tmp@760" = alloca %MemoryAddress, align 8, !dbg !34
  store %MemoryAddress %8, ptr %"$tmp@760", align 8, !dbg !34
  call void @destroy_integer(ptr %n), !dbg !34
  %9 = load %MemoryAddress, ptr %"$tmp@760", align 8, !dbg !34
  store %MemoryAddress %9, ptr %return_value, align 8, !dbg !34
  br label %return, !dbg !34
=======
  %3 = call %Integer @clone_integer(ptr %n), !dbg !29
  %4 = load %"Type<Integer>", ptr @"Type<Integer>", align 8, !dbg !29
  %5 = call %Integer @"size of <:Type<Integer>>"(%"Type<Integer>" %4), !dbg !29
  %6 = call %Integer @integer_star_integer(%Integer %3, %Integer %5), !dbg !29
  %7 = call %MemoryAddress @allocate_n_bytes(%Integer %6), !dbg !29
  %"$tmp@760" = alloca %MemoryAddress, align 8, !dbg !29
  store %MemoryAddress %7, ptr %"$tmp@760", align 8, !dbg !29
  call void @destroy_integer(ptr %n), !dbg !29
  %8 = load %MemoryAddress, ptr %"$tmp@760", align 8, !dbg !29
  store %MemoryAddress %8, ptr %return_value, align 8, !dbg !29
  br label %return, !dbg !29
>>>>>>> e2953899

return:                                           ; preds = %2
  %9 = load %MemoryAddress, ptr %return_value, align 8
  ret %MemoryAddress %9
}

declare %MemoryAddress @allocate_n_bytes(%Integer)

declare %Integer @integer_star_integer(%Integer, %Integer)

declare %Integer @clone_integer(ptr)

define private %Integer @"size of <:Type<Integer>>"(%"Type<Integer>" %0) !dbg !35 {
  %return_value = alloca %Integer, align 8
  %ty = alloca %"Type<Integer>", align 8
  store %"Type<Integer>" %0, ptr %ty, align 8
<<<<<<< HEAD
  %size = getelementptr inbounds %"Type<Integer>", ptr %ty, i32 0, i32 1, !dbg !36
  %2 = load %Integer, ptr %size, align 8, !dbg !36
  %3 = call %Integer @clone_integer(%Integer %2), !dbg !36
  %"$tmp@4396" = alloca %Integer, align 8, !dbg !36
  store %Integer %3, ptr %"$tmp@4396", align 8, !dbg !36
  %4 = load %Integer, ptr %"$tmp@4396", align 8, !dbg !36
  store %Integer %4, ptr %return_value, align 8, !dbg !36
  br label %return, !dbg !36
=======
  %size = getelementptr inbounds %"Type<Integer>", ptr %ty, i32 0, i32 1, !dbg !31
  %2 = call %Integer @clone_integer(ptr %size), !dbg !31
  %"$tmp@4399" = alloca %Integer, align 8, !dbg !31
  store %Integer %2, ptr %"$tmp@4399", align 8, !dbg !31
  %3 = load %Integer, ptr %"$tmp@4399", align 8, !dbg !31
  store %Integer %3, ptr %return_value, align 8, !dbg !31
  br label %return, !dbg !31
>>>>>>> e2953899

return:                                           ; preds = %1
  %4 = load %Integer, ptr %return_value, align 8
  ret %Integer %4
}

declare void @destroy_integer(ptr)

define private void @initialize.3() !dbg !37 {
  %1 = call %"Iterator<Integer>" @"iterator for <:Reference<Array<Integer>>>"(ptr @arr), !dbg !38
  store %"Iterator<Integer>" %1, ptr @it, align 8, !dbg !38
  br label %return, !dbg !38

return:                                           ; preds = %0
  ret void
}

define private %"Iterator<Integer>" @"iterator for <:Reference<Array<Integer>>>"(ptr %0) !dbg !39 {
  %return_value = alloca %"Iterator<Integer>", align 8
  %array = alloca ptr, align 8
  store ptr %0, ptr %array, align 8
  %2 = alloca %"Iterator<Integer>", align 8, !dbg !40
  %"Iterator<Integer>.array" = getelementptr inbounds %"Iterator<Integer>", ptr %2, i32 0, i32 0, !dbg !40
  %3 = load ptr, ptr %array, align 8, !dbg !40
  store ptr %3, ptr %"Iterator<Integer>.array", align 8, !dbg !40
  %"Iterator<Integer>.index" = getelementptr inbounds %"Iterator<Integer>", ptr %2, i32 0, i32 1, !dbg !40
  %4 = call %Integer @integer_from_i64(i64 0), !dbg !40
  store %Integer %4, ptr %"Iterator<Integer>.index", align 8, !dbg !40
  %5 = load %"Iterator<Integer>", ptr %2, align 8, !dbg !40
  %"$tmp@1686" = alloca %"Iterator<Integer>", align 8, !dbg !40
  store %"Iterator<Integer>" %5, ptr %"$tmp@1686", align 8, !dbg !40
  %6 = load %"Iterator<Integer>", ptr %"$tmp@1686", align 8, !dbg !40
  store %"Iterator<Integer>" %6, ptr %return_value, align 8, !dbg !40
  br label %return, !dbg !40

return:                                           ; preds = %1
  %7 = load %"Iterator<Integer>", ptr %return_value, align 8
  ret %"Iterator<Integer>" %7
}

declare void @"println <:String>"(%String)

define private i1 @"<:Reference<Array<Integer>>> is empty"(ptr %0) !dbg !41 {
  %return_value = alloca i1, align 1
  %array = alloca ptr, align 8
  store ptr %0, ptr %array, align 8
  %2 = load ptr, ptr %array, align 8, !dbg !42
  %size = getelementptr inbounds %"Array<Integer>", ptr %2, i32 0, i32 0, !dbg !42
  %3 = load %Integer, ptr %size, align 8, !dbg !42
  %4 = call %Integer @clone_integer(%Integer %3), !dbg !42
  %5 = call %Integer @integer_from_i64(i64 0), !dbg !42
  %6 = call i1 @integer_eq_integer(%Integer %4, %Integer %5), !dbg !42
  %"$tmp@1137" = alloca i1, align 1, !dbg !42
  store i1 %6, ptr %"$tmp@1137", align 1, !dbg !42
  %7 = load i1, ptr %"$tmp@1137", align 1, !dbg !42
  store i1 %7, ptr %return_value, align 1, !dbg !42
  br label %return, !dbg !42

return:                                           ; preds = %1
  %8 = load i1, ptr %return_value, align 1
  ret i1 %8
}

declare i1 @integer_eq_integer(%Integer, %Integer)

define private void @"push <:Integer> to <:ReferenceMut<Array<Integer>>>"(%Integer %0, ptr %1) !dbg !43 {
  %x = alloca %Integer, align 8
  store %Integer %0, ptr %x, align 8
  %array = alloca ptr, align 8
  store ptr %1, ptr %array, align 8
  br label %if.condition, !dbg !44

if.condition:                                     ; preds = %2
  %3 = load ptr, ptr %array, align 8, !dbg !44
  %size4 = getelementptr inbounds %"Array<Integer>", ptr %3, i32 0, i32 0, !dbg !44
  %4 = load %Integer, ptr %size4, align 8, !dbg !44
  %5 = call %Integer @clone_integer(%Integer %4), !dbg !44
  %6 = load ptr, ptr %array, align 8, !dbg !44
  %capacity5 = getelementptr inbounds %"Array<Integer>", ptr %6, i32 0, i32 1, !dbg !44
  %7 = load %Integer, ptr %capacity5, align 8, !dbg !44
  %8 = call %Integer @clone_integer(%Integer %7), !dbg !44
  %9 = call i1 @integer_eq_integer(%Integer %5, %Integer %8), !dbg !44
  br i1 %9, label %if.body, label %20, !dbg !44

if.body:                                          ; preds = %if.condition
<<<<<<< HEAD
  %10 = load ptr, ptr %array, align 8, !dbg !44
  %capacity = getelementptr inbounds %"Array<Integer>", ptr %10, i32 0, i32 1, !dbg !44
  %11 = load %Integer, ptr %capacity, align 8, !dbg !44
  %12 = call %Integer @clone_integer(%Integer %11), !dbg !44
  %13 = call %Integer @integer_from_i64(i64 2), !dbg !44
  %14 = call %Integer @integer_star_integer(%Integer %12, %Integer %13), !dbg !44
  %new_capacity = alloca %Integer, align 8, !dbg !44
  store %Integer %14, ptr %new_capacity, align 8, !dbg !44
  %15 = load %Integer, ptr %new_capacity, align 8, !dbg !44
  %16 = call %Integer @clone_integer(%Integer %15), !dbg !44
  %17 = load %"Type<Integer>", ptr @"Type<Integer>", align 8, !dbg !44
  %18 = call %MemoryAddress @"allocate <:Integer> <:Type<Integer>>"(%Integer %16, %"Type<Integer>" %17), !dbg !44
  %new_data = alloca %MemoryAddress, align 8, !dbg !44
  store %MemoryAddress %18, ptr %new_data, align 8, !dbg !44
  %19 = call %Integer @integer_from_i64(i64 0), !dbg !44
  %i = alloca %Integer, align 8, !dbg !44
  store %Integer %19, ptr %i, align 8, !dbg !44
  br label %while.condition, !dbg !44

return:                                           ; preds = %20
  ret void

20:                                               ; preds = %if.condition, %59
  %21 = load %"Type<Integer>", ptr @"Type<Integer>", align 8, !dbg !44
  %22 = load ptr, ptr %array, align 8, !dbg !44
  %data6 = getelementptr inbounds %"Array<Integer>", ptr %22, i32 0, i32 2, !dbg !44
  %23 = load %MemoryAddress, ptr %data6, align 8, !dbg !44
  %24 = load ptr, ptr %array, align 8, !dbg !44
  %size7 = getelementptr inbounds %"Array<Integer>", ptr %24, i32 0, i32 0, !dbg !44
  %25 = load %Integer, ptr %size7, align 8, !dbg !44
  %26 = call %Integer @clone_integer(%Integer %25), !dbg !44
  %27 = call %MemoryAddress @"<:MemoryAddress> + <:Integer>"(%MemoryAddress %23, %Integer %26), !dbg !44
  %28 = call ptr @read_memory(%"Type<Integer>" %21, %MemoryAddress %27), !dbg !44
  %value8 = alloca ptr, align 8, !dbg !44
  store ptr %28, ptr %value8, align 8, !dbg !44
  %29 = load ptr, ptr %value8, align 8, !dbg !44
  %30 = load %Integer, ptr %x, align 8, !dbg !44
  store %Integer %30, ptr %29, align 8, !dbg !44
  %31 = load ptr, ptr %array, align 8, !dbg !44
  %size9 = getelementptr inbounds %"Array<Integer>", ptr %31, i32 0, i32 0, !dbg !44
  call void @destroy_integer(ptr %size9), !dbg !44
  %32 = load ptr, ptr %array, align 8, !dbg !44
  %size10 = getelementptr inbounds %"Array<Integer>", ptr %32, i32 0, i32 0, !dbg !44
  %33 = load ptr, ptr %array, align 8, !dbg !44
  %size11 = getelementptr inbounds %"Array<Integer>", ptr %33, i32 0, i32 0, !dbg !44
  %34 = load %Integer, ptr %size11, align 8, !dbg !44
  %35 = call %Integer @clone_integer(%Integer %34), !dbg !44
  %36 = call %Integer @integer_from_i64(i64 1), !dbg !44
  %37 = call %Integer @integer_plus_integer(%Integer %35, %Integer %36), !dbg !44
  store %Integer %37, ptr %size10, align 8, !dbg !44
  br label %return, !dbg !44

while.condition:                                  ; preds = %while.body, %if.body
  %38 = load %Integer, ptr %i, align 8, !dbg !44
  %39 = call %Integer @clone_integer(%Integer %38), !dbg !44
  %40 = load ptr, ptr %array, align 8, !dbg !44
  %size = getelementptr inbounds %"Array<Integer>", ptr %40, i32 0, i32 0, !dbg !44
  %41 = load %Integer, ptr %size, align 8, !dbg !44
  %42 = call %Integer @clone_integer(%Integer %41), !dbg !44
  %43 = call i1 @integer_less_integer(%Integer %39, %Integer %42), !dbg !44
  br i1 %43, label %while.body, label %59, !dbg !44

while.body:                                       ; preds = %while.condition
  %44 = load %"Type<Integer>", ptr @"Type<Integer>", align 8, !dbg !44
  %45 = load %MemoryAddress, ptr %new_data, align 8, !dbg !44
  %46 = load %Integer, ptr %i, align 8, !dbg !44
  %47 = call %Integer @clone_integer(%Integer %46), !dbg !44
  %48 = call %MemoryAddress @"<:MemoryAddress> + <:Integer>"(%MemoryAddress %45, %Integer %47), !dbg !44
  %49 = call ptr @read_memory(%"Type<Integer>" %44, %MemoryAddress %48), !dbg !44
  %value = alloca ptr, align 8, !dbg !44
  store ptr %49, ptr %value, align 8, !dbg !44
  %50 = load ptr, ptr %value, align 8, !dbg !44
  %51 = load %Integer, ptr %i, align 8, !dbg !44
  %52 = call %Integer @clone_integer(%Integer %51), !dbg !44
  %53 = call ptr @"<:Reference<Array<Integer>>> [ <:Integer> ]"(ptr %array, %Integer %52), !dbg !44
  %54 = load %Integer, ptr %53, align 8, !dbg !44
  store %Integer %54, ptr %50, align 8, !dbg !44
  call void @destroy_integer(ptr %i), !dbg !44
  %55 = load %Integer, ptr %i, align 8, !dbg !44
  %56 = call %Integer @clone_integer(%Integer %55), !dbg !44
  %57 = call %Integer @integer_from_i64(i64 1), !dbg !44
  %58 = call %Integer @integer_plus_integer(%Integer %56, %Integer %57), !dbg !44
  store %Integer %58, ptr %i, align 8, !dbg !44
  br label %while.condition, !dbg !44
=======
  %4 = call %Integer @integer_from_i64(i64 0), !dbg !35
  %5 = call ptr @"<:Reference<Array<Integer>>> [ <:Integer> ]"(ptr %array, %Integer %4), !dbg !35
  %6 = load %Integer, ptr %5, align 8, !dbg !35
  %7 = call %String @integer_as_string(%Integer %6), !dbg !35
  call void @"<:ReferenceMut<String>> += <:String>"(ptr %str, %String %7), !dbg !35
  %8 = call %Integer @integer_from_i64(i64 1), !dbg !35
  %i = alloca %Integer, align 8, !dbg !35
  store %Integer %8, ptr %i, align 8, !dbg !35
  br label %while.condition, !dbg !35

return:                                           ; preds = %10
  %9 = load %String, ptr %return_value, align 8
  ret %String %9

10:                                               ; preds = %if.condition, %24
  %11 = call %String @string_from_c_string_and_length(ptr @4, i64 1), !dbg !35
  call void @"<:ReferenceMut<String>> += <:String>"(ptr %str, %String %11), !dbg !35
  %12 = call %String @clone_string(ptr %str), !dbg !35
  %"$tmp@1461" = alloca %String, align 8, !dbg !35
  store %String %12, ptr %"$tmp@1461", align 8, !dbg !35
  call void @destroy_string(ptr %str), !dbg !35
  %13 = load %String, ptr %"$tmp@1461", align 8, !dbg !35
  store %String %13, ptr %return_value, align 8, !dbg !35
  br label %return, !dbg !35

while.condition:                                  ; preds = %while.body, %if.body
  %14 = call %Integer @clone_integer(ptr %i), !dbg !35
  %15 = load ptr, ptr %array, align 8, !dbg !35
  %size = getelementptr inbounds %"Array<Integer>", ptr %15, i32 0, i32 0, !dbg !35
  %16 = call %Integer @clone_integer(ptr %size), !dbg !35
  %17 = call i1 @integer_less_integer(%Integer %14, %Integer %16), !dbg !35
  br i1 %17, label %while.body, label %24, !dbg !35

while.body:                                       ; preds = %while.condition
  %18 = call %String @string_from_c_string_and_length(ptr @3, i64 2), !dbg !35
  call void @"<:ReferenceMut<String>> += <:String>"(ptr %str, %String %18), !dbg !35
  %19 = call %Integer @clone_integer(ptr %i), !dbg !35
  %20 = call ptr @"<:Reference<Array<Integer>>> [ <:Integer> ]"(ptr %array, %Integer %19), !dbg !35
  %21 = load %Integer, ptr %20, align 8, !dbg !35
  %22 = call %String @integer_as_string(%Integer %21), !dbg !35
  call void @"<:ReferenceMut<String>> += <:String>"(ptr %str, %String %22), !dbg !35
  %23 = call %Integer @integer_from_i64(i64 1), !dbg !35
  call void @"<:ReferenceMut<Integer>> += <:Integer>"(ptr %i, %Integer %23), !dbg !35
  br label %while.condition, !dbg !35

24:                                               ; preds = %while.condition
  call void @destroy_integer(ptr %i), !dbg !35
  br label %10, !dbg !35
}

define void @"<:ReferenceMut<String>> += <:String>"(ptr %0, %String %1) !dbg !36 {
  %self = alloca ptr, align 8
  store ptr %0, ptr %self, align 8
  %other = alloca %String, align 8
  store %String %1, ptr %other, align 8
  %3 = load ptr, ptr %self, align 8, !dbg !37
  %4 = load ptr, ptr %self, align 8, !dbg !37
  %5 = load %String, ptr %4, align 8, !dbg !37
  %6 = load %String, ptr %other, align 8, !dbg !37
  %7 = call %String @string_plus_string(%String %5, %String %6), !dbg !37
  store %String %7, ptr %3, align 8, !dbg !37
  br label %return, !dbg !37
>>>>>>> e2953899

59:                                               ; preds = %while.condition
  %60 = load ptr, ptr %array, align 8, !dbg !44
  %data = getelementptr inbounds %"Array<Integer>", ptr %60, i32 0, i32 2, !dbg !44
  %61 = load %MemoryAddress, ptr %data, align 8, !dbg !44
  call void @free_memory(%MemoryAddress %61), !dbg !44
  %62 = load ptr, ptr %array, align 8, !dbg !44
  %data1 = getelementptr inbounds %"Array<Integer>", ptr %62, i32 0, i32 2, !dbg !44
  %63 = load %MemoryAddress, ptr %new_data, align 8, !dbg !44
  store %MemoryAddress %63, ptr %data1, align 8, !dbg !44
  %64 = load ptr, ptr %array, align 8, !dbg !44
  %capacity2 = getelementptr inbounds %"Array<Integer>", ptr %64, i32 0, i32 1, !dbg !44
  call void @destroy_integer(ptr %capacity2), !dbg !44
  %65 = load ptr, ptr %array, align 8, !dbg !44
  %capacity3 = getelementptr inbounds %"Array<Integer>", ptr %65, i32 0, i32 1, !dbg !44
  %66 = load %Integer, ptr %new_capacity, align 8, !dbg !44
  %67 = call %Integer @clone_integer(%Integer %66), !dbg !44
  store %Integer %67, ptr %capacity3, align 8, !dbg !44
  call void @destroy_integer(ptr %new_capacity), !dbg !44
  call void @destroy_integer(ptr %i), !dbg !44
  br label %20, !dbg !44
}

declare ptr @read_memory(%"Type<Integer>", %MemoryAddress)

declare %MemoryAddress @"<:MemoryAddress> + <:Integer>"(%MemoryAddress, %Integer)

define private ptr @"<:Reference<Array<Integer>>> [ <:Integer> ]"(ptr %0, %Integer %1) !dbg !45 {
  %return_value = alloca ptr, align 8
  %array = alloca ptr, align 8
  store ptr %0, ptr %array, align 8
  %i = alloca %Integer, align 8
  store %Integer %1, ptr %i, align 8
  %3 = load ptr, ptr %array, align 8, !dbg !46
  %data = getelementptr inbounds %"Array<Integer>", ptr %3, i32 0, i32 2, !dbg !46
  %4 = load %MemoryAddress, ptr %data, align 8, !dbg !46
  %5 = load %Integer, ptr %i, align 8, !dbg !46
  %6 = load %"Type<Integer>", ptr @"Type<Integer>", align 8, !dbg !46
  %7 = call %Integer @"size of <:Type<Integer>>"(%"Type<Integer>" %6), !dbg !46
  %8 = call %Integer @integer_star_integer(%Integer %5, %Integer %7), !dbg !46
  %9 = call %MemoryAddress @"<:MemoryAddress> + <:Integer>"(%MemoryAddress %4, %Integer %8), !dbg !46
  %address = alloca %MemoryAddress, align 8, !dbg !46
  store %MemoryAddress %9, ptr %address, align 8, !dbg !46
  %10 = load %"Type<Integer>", ptr @"Type<Integer>", align 8, !dbg !46
  %11 = load %MemoryAddress, ptr %address, align 8, !dbg !46
  %12 = call ptr @read_memory(%"Type<Integer>" %10, %MemoryAddress %11), !dbg !46
  store ptr %12, ptr %return_value, align 8, !dbg !46
  br label %return, !dbg !46

return:                                           ; preds = %2
  %13 = load ptr, ptr %return_value, align 8
  ret ptr %13
}

declare %Integer @integer_plus_integer(%Integer, %Integer)

declare i1 @integer_less_integer(%Integer, %Integer)

declare void @free_memory(%MemoryAddress)

define private i1 @"<:Reference<Array<Integer>>> is not empty"(ptr %0) !dbg !47 {
  %return_value = alloca i1, align 1
  %array = alloca ptr, align 8
  store ptr %0, ptr %array, align 8
  %2 = load ptr, ptr %array, align 8, !dbg !48
  %size = getelementptr inbounds %"Array<Integer>", ptr %2, i32 0, i32 0, !dbg !48
  %3 = load %Integer, ptr %size, align 8, !dbg !48
  %4 = call %Integer @clone_integer(%Integer %3), !dbg !48
  %5 = call %Integer @integer_from_i64(i64 0), !dbg !48
  %6 = call i1 @"<:Integer> > <:Integer>"(%Integer %4, %Integer %5), !dbg !48
  %"$tmp@1194" = alloca i1, align 1, !dbg !48
  store i1 %6, ptr %"$tmp@1194", align 1, !dbg !48
  %7 = load i1, ptr %"$tmp@1194", align 1, !dbg !48
  store i1 %7, ptr %return_value, align 1, !dbg !48
  br label %return, !dbg !48

return:                                           ; preds = %1
  %8 = load i1, ptr %return_value, align 1
  ret i1 %8
}

define i1 @"<:Integer> > <:Integer>"(%Integer %0, %Integer %1) !dbg !49 {
  %return_value = alloca i1, align 1
  %x = alloca %Integer, align 8
  store %Integer %0, ptr %x, align 8
  %y = alloca %Integer, align 8
  store %Integer %1, ptr %y, align 8
  %3 = load %Integer, ptr %y, align 8, !dbg !50
  %4 = load %Integer, ptr %x, align 8, !dbg !50
  %5 = call i1 @integer_less_integer(%Integer %3, %Integer %4), !dbg !50
  %"$tmp@1032" = alloca i1, align 1, !dbg !50
  store i1 %5, ptr %"$tmp@1032", align 1, !dbg !50
  %6 = load i1, ptr %"$tmp@1032", align 1, !dbg !50
  store i1 %6, ptr %return_value, align 1, !dbg !50
  br label %return, !dbg !50

return:                                           ; preds = %2
  %7 = load i1, ptr %return_value, align 1
  ret i1 %7
}

<<<<<<< HEAD
define private void @"println <:Integer>"(%Integer %0) !dbg !51 {
  %x = alloca %Integer, align 8
  store %Integer %0, ptr %x, align 8
  %2 = load %Integer, ptr %x, align 8, !dbg !52
  %3 = call %String @integer_as_string(%Integer %2), !dbg !52
  call void @"println <:String>"(%String %3), !dbg !52
  br label %return, !dbg !52

return:                                           ; preds = %1
  ret void
=======
declare %String @clone_string(ptr)

declare void @destroy_string(ptr)

define private i1 @"<:Reference<Array<Integer>>> is empty"(ptr %0) !dbg !46 {
  %return_value = alloca i1, align 1
  %array = alloca ptr, align 8
  store ptr %0, ptr %array, align 8
  %2 = load ptr, ptr %array, align 8, !dbg !47
  %size = getelementptr inbounds %"Array<Integer>", ptr %2, i32 0, i32 0, !dbg !47
  %3 = call %Integer @clone_integer(ptr %size), !dbg !47
  %4 = call %Integer @integer_from_i64(i64 0), !dbg !47
  %5 = call i1 @integer_eq_integer(%Integer %3, %Integer %4), !dbg !47
  %"$tmp@1137" = alloca i1, align 1, !dbg !47
  store i1 %5, ptr %"$tmp@1137", align 1, !dbg !47
  %6 = load i1, ptr %"$tmp@1137", align 1, !dbg !47
  store i1 %6, ptr %return_value, align 1, !dbg !47
  br label %return, !dbg !47

return:                                           ; preds = %1
  %7 = load i1, ptr %return_value, align 1
  ret i1 %7
>>>>>>> e2953899
}

declare %String @integer_as_string(%Integer)

define private ptr @"value from <:Reference<Iterator<Integer>>>"(ptr %0) !dbg !53 {
  %return_value = alloca ptr, align 8
  %it = alloca ptr, align 8
  store ptr %0, ptr %it, align 8
  %2 = load ptr, ptr %it, align 8, !dbg !54
  %array = getelementptr inbounds %"Iterator<Integer>", ptr %2, i32 0, i32 0, !dbg !54
  %3 = load ptr, ptr %it, align 8, !dbg !54
  %index = getelementptr inbounds %"Iterator<Integer>", ptr %3, i32 0, i32 1, !dbg !54
  %4 = load %Integer, ptr %index, align 8, !dbg !54
  %5 = call %Integer @clone_integer(%Integer %4), !dbg !54
  %6 = call ptr @"<:Reference<Array<Integer>>> [ <:Integer> ]"(ptr %array, %Integer %5), !dbg !54
  %"$tmp@1885" = alloca ptr, align 8, !dbg !54
  store ptr %6, ptr %"$tmp@1885", align 8, !dbg !54
  %7 = load ptr, ptr %"$tmp@1885", align 8, !dbg !54
  store ptr %7, ptr %return_value, align 8, !dbg !54
  br label %return, !dbg !54

<<<<<<< HEAD
return:                                           ; preds = %1
  %8 = load ptr, ptr %return_value, align 8
  ret ptr %8
}

define private void @"advance <:ReferenceMut<Iterator<Integer>>>"(ptr %0) !dbg !55 {
  %it = alloca ptr, align 8
  store ptr %0, ptr %it, align 8
  %2 = load ptr, ptr %it, align 8, !dbg !56
  %index = getelementptr inbounds %"Iterator<Integer>", ptr %2, i32 0, i32 1, !dbg !56
  %3 = call %Integer @integer_from_i64(i64 1), !dbg !56
  call void @"<:ReferenceMut<Integer>> += <:Integer>"(ptr %index, %Integer %3), !dbg !56
  br label %return, !dbg !56

return:                                           ; preds = %1
=======
if.condition:                                     ; preds = %2
  %3 = load ptr, ptr %array, align 8, !dbg !49
  %size4 = getelementptr inbounds %"Array<Integer>", ptr %3, i32 0, i32 0, !dbg !49
  %4 = call %Integer @clone_integer(ptr %size4), !dbg !49
  %5 = load ptr, ptr %array, align 8, !dbg !49
  %capacity5 = getelementptr inbounds %"Array<Integer>", ptr %5, i32 0, i32 1, !dbg !49
  %6 = call %Integer @clone_integer(ptr %capacity5), !dbg !49
  %7 = call i1 @integer_eq_integer(%Integer %4, %Integer %6), !dbg !49
  br i1 %7, label %if.body, label %16, !dbg !49

if.body:                                          ; preds = %if.condition
  %8 = load ptr, ptr %array, align 8, !dbg !49
  %capacity = getelementptr inbounds %"Array<Integer>", ptr %8, i32 0, i32 1, !dbg !49
  %9 = call %Integer @clone_integer(ptr %capacity), !dbg !49
  %10 = call %Integer @integer_from_i64(i64 2), !dbg !49
  %11 = call %Integer @integer_star_integer(%Integer %9, %Integer %10), !dbg !49
  %new_capacity = alloca %Integer, align 8, !dbg !49
  store %Integer %11, ptr %new_capacity, align 8, !dbg !49
  %12 = call %Integer @clone_integer(ptr %new_capacity), !dbg !49
  %13 = load %"Type<Integer>", ptr @"Type<Integer>", align 8, !dbg !49
  %14 = call %MemoryAddress @"allocate <:Integer> <:Type<Integer>>"(%Integer %12, %"Type<Integer>" %13), !dbg !49
  %new_data = alloca %MemoryAddress, align 8, !dbg !49
  store %MemoryAddress %14, ptr %new_data, align 8, !dbg !49
  %15 = call %Integer @integer_from_i64(i64 0), !dbg !49
  %i = alloca %Integer, align 8, !dbg !49
  store %Integer %15, ptr %i, align 8, !dbg !49
  br label %while.condition, !dbg !49

return:                                           ; preds = %16
>>>>>>> e2953899
  ret void
}

<<<<<<< HEAD
define void @"<:ReferenceMut<Integer>> += <:Integer>"(ptr %0, %Integer %1) !dbg !57 {
  %self = alloca ptr, align 8
  store ptr %0, ptr %self, align 8
  %other = alloca %Integer, align 8
  store %Integer %1, ptr %other, align 8
  %3 = load ptr, ptr %self, align 8, !dbg !58
  %4 = load ptr, ptr %self, align 8, !dbg !59
  %5 = load %Integer, ptr %4, align 8, !dbg !59
  %6 = load %Integer, ptr %other, align 8, !dbg !60
  %7 = call %Integer @integer_plus_integer(%Integer %5, %Integer %6), !dbg !60
  store %Integer %7, ptr %3, align 8, !dbg !60
  br label %return, !dbg !60

return:                                           ; preds = %2
  ret void
=======
16:                                               ; preds = %if.condition, %48
  %17 = load %"Type<Integer>", ptr @"Type<Integer>", align 8, !dbg !49
  %18 = load ptr, ptr %array, align 8, !dbg !49
  %data6 = getelementptr inbounds %"Array<Integer>", ptr %18, i32 0, i32 2, !dbg !49
  %19 = load %MemoryAddress, ptr %data6, align 8, !dbg !49
  %20 = load ptr, ptr %array, align 8, !dbg !49
  %size7 = getelementptr inbounds %"Array<Integer>", ptr %20, i32 0, i32 0, !dbg !49
  %21 = call %Integer @clone_integer(ptr %size7), !dbg !49
  %22 = call %MemoryAddress @"<:MemoryAddress> + <:Integer>"(%MemoryAddress %19, %Integer %21), !dbg !49
  %23 = call ptr @read_memory(%"Type<Integer>" %17, %MemoryAddress %22), !dbg !49
  %value8 = alloca ptr, align 8, !dbg !49
  store ptr %23, ptr %value8, align 8, !dbg !49
  %24 = load ptr, ptr %value8, align 8, !dbg !49
  %25 = load %Integer, ptr %x, align 8, !dbg !49
  store %Integer %25, ptr %24, align 8, !dbg !49
  %26 = load ptr, ptr %array, align 8, !dbg !49
  %size9 = getelementptr inbounds %"Array<Integer>", ptr %26, i32 0, i32 0, !dbg !49
  call void @destroy_integer(ptr %size9), !dbg !49
  %27 = load ptr, ptr %array, align 8, !dbg !49
  %size10 = getelementptr inbounds %"Array<Integer>", ptr %27, i32 0, i32 0, !dbg !49
  %28 = load ptr, ptr %array, align 8, !dbg !49
  %size11 = getelementptr inbounds %"Array<Integer>", ptr %28, i32 0, i32 0, !dbg !49
  %29 = call %Integer @clone_integer(ptr %size11), !dbg !49
  %30 = call %Integer @integer_from_i64(i64 1), !dbg !49
  %31 = call %Integer @integer_plus_integer(%Integer %29, %Integer %30), !dbg !49
  store %Integer %31, ptr %size10, align 8, !dbg !49
  br label %return, !dbg !49

while.condition:                                  ; preds = %while.body, %if.body
  %32 = call %Integer @clone_integer(ptr %i), !dbg !49
  %33 = load ptr, ptr %array, align 8, !dbg !49
  %size = getelementptr inbounds %"Array<Integer>", ptr %33, i32 0, i32 0, !dbg !49
  %34 = call %Integer @clone_integer(ptr %size), !dbg !49
  %35 = call i1 @integer_less_integer(%Integer %32, %Integer %34), !dbg !49
  br i1 %35, label %while.body, label %48, !dbg !49

while.body:                                       ; preds = %while.condition
  %36 = load %"Type<Integer>", ptr @"Type<Integer>", align 8, !dbg !49
  %37 = load %MemoryAddress, ptr %new_data, align 8, !dbg !49
  %38 = call %Integer @clone_integer(ptr %i), !dbg !49
  %39 = call %MemoryAddress @"<:MemoryAddress> + <:Integer>"(%MemoryAddress %37, %Integer %38), !dbg !49
  %40 = call ptr @read_memory(%"Type<Integer>" %36, %MemoryAddress %39), !dbg !49
  %value = alloca ptr, align 8, !dbg !49
  store ptr %40, ptr %value, align 8, !dbg !49
  %41 = load ptr, ptr %value, align 8, !dbg !49
  %42 = call %Integer @clone_integer(ptr %i), !dbg !49
  %43 = call ptr @"<:Reference<Array<Integer>>> [ <:Integer> ]"(ptr %array, %Integer %42), !dbg !49
  %44 = load %Integer, ptr %43, align 8, !dbg !49
  store %Integer %44, ptr %41, align 8, !dbg !49
  call void @destroy_integer(ptr %i), !dbg !49
  %45 = call %Integer @clone_integer(ptr %i), !dbg !49
  %46 = call %Integer @integer_from_i64(i64 1), !dbg !49
  %47 = call %Integer @integer_plus_integer(%Integer %45, %Integer %46), !dbg !49
  store %Integer %47, ptr %i, align 8, !dbg !49
  br label %while.condition, !dbg !49

48:                                               ; preds = %while.condition
  %49 = load ptr, ptr %array, align 8, !dbg !49
  %data = getelementptr inbounds %"Array<Integer>", ptr %49, i32 0, i32 2, !dbg !49
  %50 = load %MemoryAddress, ptr %data, align 8, !dbg !49
  call void @free_memory(%MemoryAddress %50), !dbg !49
  %51 = load ptr, ptr %array, align 8, !dbg !49
  %data1 = getelementptr inbounds %"Array<Integer>", ptr %51, i32 0, i32 2, !dbg !49
  %52 = load %MemoryAddress, ptr %new_data, align 8, !dbg !49
  store %MemoryAddress %52, ptr %data1, align 8, !dbg !49
  %53 = load ptr, ptr %array, align 8, !dbg !49
  %capacity2 = getelementptr inbounds %"Array<Integer>", ptr %53, i32 0, i32 1, !dbg !49
  call void @destroy_integer(ptr %capacity2), !dbg !49
  %54 = load ptr, ptr %array, align 8, !dbg !49
  %capacity3 = getelementptr inbounds %"Array<Integer>", ptr %54, i32 0, i32 1, !dbg !49
  %55 = call %Integer @clone_integer(ptr %new_capacity), !dbg !49
  store %Integer %55, ptr %capacity3, align 8, !dbg !49
  call void @destroy_integer(ptr %new_capacity), !dbg !49
  call void @destroy_integer(ptr %i), !dbg !49
  br label %16, !dbg !49
>>>>>>> e2953899
}

define private i1 @"<:Reference<Iterator<Integer>>> exists"(ptr %0) !dbg !61 {
  %return_value = alloca i1, align 1
  %it = alloca ptr, align 8
  store ptr %0, ptr %it, align 8
  %2 = load ptr, ptr %it, align 8, !dbg !62
  %index = getelementptr inbounds %"Iterator<Integer>", ptr %2, i32 0, i32 1, !dbg !62
  %3 = load %Integer, ptr %index, align 8, !dbg !62
  %4 = call %Integer @clone_integer(%Integer %3), !dbg !62
  %5 = load ptr, ptr %it, align 8, !dbg !62
  %array = getelementptr inbounds %"Iterator<Integer>", ptr %5, i32 0, i32 0, !dbg !62
  %6 = load ptr, ptr %array, align 8, !dbg !62
  %size = getelementptr inbounds %"Array<Integer>", ptr %6, i32 0, i32 0, !dbg !62
  %7 = load %Integer, ptr %size, align 8, !dbg !62
  %8 = call %Integer @clone_integer(%Integer %7), !dbg !62
  %9 = call i1 @integer_less_integer(%Integer %4, %Integer %8), !dbg !62
  %"$tmp@1754" = alloca i1, align 1, !dbg !62
  store i1 %9, ptr %"$tmp@1754", align 1, !dbg !62
  %10 = load i1, ptr %"$tmp@1754", align 1, !dbg !62
  store i1 %10, ptr %return_value, align 1, !dbg !62
  br label %return, !dbg !62

return:                                           ; preds = %1
  %11 = load i1, ptr %return_value, align 1
  ret i1 %11
}

!llvm.module.flags = !{!0}
!llvm.dbg.cu = !{!1}

!0 = !{i32 2, !"Debug Info Version", i32 3}
!1 = distinct !DICompileUnit(language: DW_LANG_C, file: !2, producer: "ppl", isOptimized: false, runtimeVersion: 0, emissionKind: FullDebug, splitDebugInlining: false, sysroot: "/")
!2 = !DIFile(filename: "src/main.ppl", directory: ".")
!3 = distinct !DISubprogram(name: "initialize", linkageName: "initialize", scope: !2, file: !2, line: 11, type: !4, spFlags: DISPFlagDefinition, unit: !1)
!4 = !DISubroutineType(types: !5)
!5 = !{!6}
!6 = !DIBasicType(name: "i32", size: 32, encoding: DW_ATE_signed)
!7 = !DILocation(line: 11, column: 14, scope: !3)
!8 = !DILocation(line: 0, scope: !3)
!9 = distinct !DISubprogram(name: "initialize.1", linkageName: "initialize.1", scope: !2, file: !2, type: !4, spFlags: DISPFlagDefinition, unit: !1)
!10 = !DILocation(line: 0, column: 14, scope: !9)
!11 = !DILocation(line: 0, scope: !9)
!12 = distinct !DISubprogram(name: "main.execute", linkageName: "main.execute", scope: !2, file: !2, type: !4, spFlags: DISPFlagDefinition, unit: !1)
!13 = !DILocation(line: 11, column: 14, scope: !12)
!14 = !DILocation(line: 0, column: 14, scope: !12)
!15 = !DILocation(line: 10, column: 13, scope: !12)
!16 = !DILocation(line: 3, column: 9, scope: !12)
!17 = !DILocation(line: 2, column: 3, scope: !12)
!18 = !DILocation(line: 4, column: 5, scope: !12)
!19 = !DILocation(line: 4, column: 10, scope: !12)
!20 = !DILocation(line: 7, column: 9, scope: !12)
!21 = !DILocation(line: 6, column: 3, scope: !12)
!22 = !DILocation(line: 8, column: 12, scope: !12)
!23 = !DILocation(line: 11, column: 6, scope: !12)
!24 = !DILocation(line: 12, column: 21, scope: !12)
!25 = !DILocation(line: 13, column: 9, scope: !12)
!26 = distinct !DISubprogram(name: "initialize.2", linkageName: "initialize.2", scope: !12, file: !2, type: !4, spFlags: DISPFlagDefinition, unit: !1)
!27 = !DILocation(line: 0, column: 14, scope: !26)
!28 = distinct !DISubprogram(name: "<:Type<Integer>> [ ]", linkageName: "<:Type<Integer>> [ ]", scope: !26, file: !2, line: 10, type: !4, spFlags: DISPFlagDefinition, unit: !1)
!29 = !DILocation(line: 12, column: 11, scope: !28)
!30 = !DILocation(line: 13, column: 9, scope: !28)
!31 = !DILocation(line: 13, column: 11, scope: !28)
!32 = !DILocation(line: 11, column: 13, scope: !28)
!33 = distinct !DISubprogram(name: "allocate <:Integer> <:Type<Integer>>", linkageName: "allocate <:Integer> <:Type<Integer>>", scope: !28, file: !2, line: 13, type: !4, spFlags: DISPFlagDefinition, unit: !1)
!34 = !DILocation(line: 13, column: 11, scope: !33)
!35 = distinct !DISubprogram(name: "size of <:Type<Integer>>", linkageName: "size of <:Type<Integer>>", scope: !33, file: !2, line: 13, type: !4, spFlags: DISPFlagDefinition, unit: !1)
!36 = !DILocation(line: 13, column: 11, scope: !35)
!37 = distinct !DISubprogram(name: "initialize.3", linkageName: "initialize.3", scope: !12, file: !2, line: 10, type: !4, spFlags: DISPFlagDefinition, unit: !1)
!38 = !DILocation(line: 10, column: 26, scope: !37)
!39 = distinct !DISubprogram(name: "iterator for <:Reference<Array<Integer>>>", linkageName: "iterator for <:Reference<Array<Integer>>>", scope: !37, file: !2, line: 13, type: !4, spFlags: DISPFlagDefinition, unit: !1)
!40 = !DILocation(line: 13, column: 11, scope: !39)
!41 = distinct !DISubprogram(name: "<:Reference<Array<Integer>>> is empty", linkageName: "<:Reference<Array<Integer>>> is empty", scope: !12, file: !2, line: 13, type: !4, spFlags: DISPFlagDefinition, unit: !1)
!42 = !DILocation(line: 13, column: 11, scope: !41)
!43 = distinct !DISubprogram(name: "push <:Integer> to <:ReferenceMut<Array<Integer>>>", linkageName: "push <:Integer> to <:ReferenceMut<Array<Integer>>>", scope: !12, file: !2, line: 13, type: !4, spFlags: DISPFlagDefinition, unit: !1)
!44 = !DILocation(line: 13, column: 11, scope: !43)
!45 = distinct !DISubprogram(name: "<:Reference<Array<Integer>>> [ <:Integer> ]", linkageName: "<:Reference<Array<Integer>>> [ <:Integer> ]", scope: !43, file: !2, line: 13, type: !4, spFlags: DISPFlagDefinition, unit: !1)
!46 = !DILocation(line: 13, column: 11, scope: !45)
!47 = distinct !DISubprogram(name: "<:Reference<Array<Integer>>> is not empty", linkageName: "<:Reference<Array<Integer>>> is not empty", scope: !12, file: !2, line: 13, type: !4, spFlags: DISPFlagDefinition, unit: !1)
!48 = !DILocation(line: 13, column: 11, scope: !47)
!49 = distinct !DISubprogram(name: "<:Integer> > <:Integer>", linkageName: "<:Integer> > <:Integer>", scope: !47, file: !2, line: 13, type: !4, spFlags: DISPFlagDefinition, unit: !1)
!50 = !DILocation(line: 13, column: 11, scope: !49)
!51 = distinct !DISubprogram(name: "println <:Integer>", linkageName: "println <:Integer>", scope: !12, file: !2, line: 13, type: !4, spFlags: DISPFlagDefinition, unit: !1)
!52 = !DILocation(line: 13, column: 11, scope: !51)
!53 = distinct !DISubprogram(name: "value from <:Reference<Iterator<Integer>>>", linkageName: "value from <:Reference<Iterator<Integer>>>", scope: !12, file: !2, line: 13, type: !4, spFlags: DISPFlagDefinition, unit: !1)
!54 = !DILocation(line: 13, column: 11, scope: !53)
!55 = distinct !DISubprogram(name: "advance <:ReferenceMut<Iterator<Integer>>>", linkageName: "advance <:ReferenceMut<Iterator<Integer>>>", scope: !12, file: !2, line: 13, type: !4, spFlags: DISPFlagDefinition, unit: !1)
!56 = !DILocation(line: 13, column: 11, scope: !55)
!57 = distinct !DISubprogram(name: "<:ReferenceMut<Integer>> += <:Integer>", linkageName: "<:ReferenceMut<Integer>> += <:Integer>", scope: !55, file: !2, line: 10, type: !4, spFlags: DISPFlagDefinition, unit: !1)
!58 = !DILocation(line: 12, column: 16, scope: !57)
!59 = !DILocation(line: 12, column: 23, scope: !57)
!60 = !DILocation(line: 13, column: 5, scope: !57)
!61 = distinct !DISubprogram(name: "<:Reference<Iterator<Integer>>> exists", linkageName: "<:Reference<Iterator<Integer>>> exists", scope: !12, file: !2, line: 13, type: !4, spFlags: DISPFlagDefinition, unit: !1)
!62 = !DILocation(line: 13, column: 11, scope: !61)<|MERGE_RESOLUTION|>--- conflicted
+++ resolved
@@ -87,7 +87,6 @@
   br i1 %5, label %if.body1, label %7, !dbg !21
 
 if.body1:                                         ; preds = %if.condition2
-<<<<<<< HEAD
   %6 = call %String @string_from_c_string_and_length(ptr @3, i64 9), !dbg !20
   call void @"println <:String>"(%String %6), !dbg !20
   br label %7, !dbg !20
@@ -113,17 +112,6 @@
   br label %while.condition, !dbg !25
 
 16:                                               ; preds = %while.condition
-=======
-  %8 = call %String @string_from_c_string_and_length(ptr @6, i64 9), !dbg !21
-  call void @"println <:String>"(%String %8), !dbg !21
-  br label %9, !dbg !21
-
-9:                                                ; preds = %if.condition2, %if.body1
-  %10 = call %Integer @integer_from_i64(i64 0), !dbg !23
-  %11 = call ptr @"<:Reference<Array<Integer>>> [ <:Integer> ]"(ptr @arr, %Integer %10), !dbg !23
-  %12 = call %Integer @clone_integer(ptr %11), !dbg !23
-  call void @"println <:Integer>"(%Integer %12), !dbg !23
->>>>>>> e2953899
   br label %return, !dbg !23
 }
 
@@ -141,7 +129,6 @@
   %return_value = alloca %"Array<Integer>", align 8
   %"$arg0" = alloca %"Type<Integer>", align 8
   store %"Type<Integer>" %0, ptr %"$arg0", align 8
-<<<<<<< HEAD
   %2 = call %Integer @integer_from_i64(i64 8), !dbg !29
   %capacity = alloca %Integer, align 8, !dbg !29
   store %Integer %2, ptr %capacity, align 8, !dbg !29
@@ -169,33 +156,6 @@
   %13 = load %"Array<Integer>", ptr %"$tmp@260", align 8, !dbg !31
   store %"Array<Integer>" %13, ptr %return_value, align 8, !dbg !31
   br label %return, !dbg !31
-=======
-  %2 = call %Integer @integer_from_i64(i64 8), !dbg !27
-  %capacity = alloca %Integer, align 8, !dbg !27
-  store %Integer %2, ptr %capacity, align 8, !dbg !27
-  %3 = call %Integer @clone_integer(ptr %capacity), !dbg !27
-  %4 = load %"Type<Integer>", ptr @"Type<Integer>", align 8, !dbg !27
-  %5 = call %MemoryAddress @"allocate <:Integer> <:Type<Integer>>"(%Integer %3, %"Type<Integer>" %4), !dbg !27
-  %data = alloca %MemoryAddress, align 8, !dbg !27
-  store %MemoryAddress %5, ptr %data, align 8, !dbg !27
-  %6 = alloca %"Array<Integer>", align 8, !dbg !27
-  %"Array<Integer>.size" = getelementptr inbounds %"Array<Integer>", ptr %6, i32 0, i32 0, !dbg !27
-  %7 = call %Integer @integer_from_i64(i64 0), !dbg !27
-  store %Integer %7, ptr %"Array<Integer>.size", align 8, !dbg !27
-  %"Array<Integer>.capacity" = getelementptr inbounds %"Array<Integer>", ptr %6, i32 0, i32 1, !dbg !27
-  %8 = call %Integer @clone_integer(ptr %capacity), !dbg !27
-  store %Integer %8, ptr %"Array<Integer>.capacity", align 8, !dbg !27
-  %"Array<Integer>.data" = getelementptr inbounds %"Array<Integer>", ptr %6, i32 0, i32 2, !dbg !27
-  %9 = load %MemoryAddress, ptr %data, align 8, !dbg !27
-  store %MemoryAddress %9, ptr %"Array<Integer>.data", align 8, !dbg !27
-  %10 = load %"Array<Integer>", ptr %6, align 8, !dbg !27
-  %"$tmp@260" = alloca %"Array<Integer>", align 8, !dbg !27
-  store %"Array<Integer>" %10, ptr %"$tmp@260", align 8, !dbg !27
-  call void @destroy_integer(ptr %capacity), !dbg !27
-  %11 = load %"Array<Integer>", ptr %"$tmp@260", align 8, !dbg !27
-  store %"Array<Integer>" %11, ptr %return_value, align 8, !dbg !27
-  br label %return, !dbg !27
->>>>>>> e2953899
 
 return:                                           ; preds = %1
   %12 = load %"Array<Integer>", ptr %return_value, align 8
@@ -208,7 +168,6 @@
   store %Integer %0, ptr %n, align 8
   %"$arg1" = alloca %"Type<Integer>", align 8
   store %"Type<Integer>" %1, ptr %"$arg1", align 8
-<<<<<<< HEAD
   %3 = load %Integer, ptr %n, align 8, !dbg !34
   %4 = call %Integer @clone_integer(%Integer %3), !dbg !34
   %5 = load %"Type<Integer>", ptr @"Type<Integer>", align 8, !dbg !34
@@ -221,19 +180,6 @@
   %9 = load %MemoryAddress, ptr %"$tmp@760", align 8, !dbg !34
   store %MemoryAddress %9, ptr %return_value, align 8, !dbg !34
   br label %return, !dbg !34
-=======
-  %3 = call %Integer @clone_integer(ptr %n), !dbg !29
-  %4 = load %"Type<Integer>", ptr @"Type<Integer>", align 8, !dbg !29
-  %5 = call %Integer @"size of <:Type<Integer>>"(%"Type<Integer>" %4), !dbg !29
-  %6 = call %Integer @integer_star_integer(%Integer %3, %Integer %5), !dbg !29
-  %7 = call %MemoryAddress @allocate_n_bytes(%Integer %6), !dbg !29
-  %"$tmp@760" = alloca %MemoryAddress, align 8, !dbg !29
-  store %MemoryAddress %7, ptr %"$tmp@760", align 8, !dbg !29
-  call void @destroy_integer(ptr %n), !dbg !29
-  %8 = load %MemoryAddress, ptr %"$tmp@760", align 8, !dbg !29
-  store %MemoryAddress %8, ptr %return_value, align 8, !dbg !29
-  br label %return, !dbg !29
->>>>>>> e2953899
 
 return:                                           ; preds = %2
   %9 = load %MemoryAddress, ptr %return_value, align 8
@@ -250,7 +196,6 @@
   %return_value = alloca %Integer, align 8
   %ty = alloca %"Type<Integer>", align 8
   store %"Type<Integer>" %0, ptr %ty, align 8
-<<<<<<< HEAD
   %size = getelementptr inbounds %"Type<Integer>", ptr %ty, i32 0, i32 1, !dbg !36
   %2 = load %Integer, ptr %size, align 8, !dbg !36
   %3 = call %Integer @clone_integer(%Integer %2), !dbg !36
@@ -259,15 +204,6 @@
   %4 = load %Integer, ptr %"$tmp@4396", align 8, !dbg !36
   store %Integer %4, ptr %return_value, align 8, !dbg !36
   br label %return, !dbg !36
-=======
-  %size = getelementptr inbounds %"Type<Integer>", ptr %ty, i32 0, i32 1, !dbg !31
-  %2 = call %Integer @clone_integer(ptr %size), !dbg !31
-  %"$tmp@4399" = alloca %Integer, align 8, !dbg !31
-  store %Integer %2, ptr %"$tmp@4399", align 8, !dbg !31
-  %3 = load %Integer, ptr %"$tmp@4399", align 8, !dbg !31
-  store %Integer %3, ptr %return_value, align 8, !dbg !31
-  br label %return, !dbg !31
->>>>>>> e2953899
 
 return:                                           ; preds = %1
   %4 = load %Integer, ptr %return_value, align 8
@@ -353,7 +289,6 @@
   br i1 %9, label %if.body, label %20, !dbg !44
 
 if.body:                                          ; preds = %if.condition
-<<<<<<< HEAD
   %10 = load ptr, ptr %array, align 8, !dbg !44
   %capacity = getelementptr inbounds %"Array<Integer>", ptr %10, i32 0, i32 1, !dbg !44
   %11 = load %Integer, ptr %capacity, align 8, !dbg !44
@@ -373,6 +308,20 @@
   store %Integer %19, ptr %i, align 8, !dbg !44
   br label %while.condition, !dbg !44
 
+return:                                           ; preds = %10
+  %9 = load %String, ptr %return_value, align 8
+  ret %String %9
+
+10:                                               ; preds = %if.condition, %24
+  %11 = call %String @string_from_c_string_and_length(ptr @4, i64 1), !dbg !35
+  call void @"<:ReferenceMut<String>> += <:String>"(ptr %str, %String %11), !dbg !35
+  %12 = call %String @clone_string(ptr %str), !dbg !35
+  %"$tmp@1461" = alloca %String, align 8, !dbg !35
+  store %String %12, ptr %"$tmp@1461", align 8, !dbg !35
+  call void @destroy_string(ptr %str), !dbg !35
+  %13 = load %String, ptr %"$tmp@1461", align 8, !dbg !35
+  store %String %13, ptr %return_value, align 8, !dbg !35
+  br label %return, !dbg !35
 return:                                           ; preds = %20
   ret void
 
@@ -407,6 +356,12 @@
   br label %return, !dbg !44
 
 while.condition:                                  ; preds = %while.body, %if.body
+  %14 = call %Integer @clone_integer(ptr %i), !dbg !35
+  %15 = load ptr, ptr %array, align 8, !dbg !35
+  %size = getelementptr inbounds %"Array<Integer>", ptr %15, i32 0, i32 0, !dbg !35
+  %16 = call %Integer @clone_integer(ptr %size), !dbg !35
+  %17 = call i1 @integer_less_integer(%Integer %14, %Integer %16), !dbg !35
+  br i1 %17, label %while.body, label %24, !dbg !35
   %38 = load %Integer, ptr %i, align 8, !dbg !44
   %39 = call %Integer @clone_integer(%Integer %38), !dbg !44
   %40 = load ptr, ptr %array, align 8, !dbg !44
@@ -417,6 +372,37 @@
   br i1 %43, label %while.body, label %59, !dbg !44
 
 while.body:                                       ; preds = %while.condition
+  %18 = call %String @string_from_c_string_and_length(ptr @3, i64 2), !dbg !35
+  call void @"<:ReferenceMut<String>> += <:String>"(ptr %str, %String %18), !dbg !35
+  %19 = call %Integer @clone_integer(ptr %i), !dbg !35
+  %20 = call ptr @"<:Reference<Array<Integer>>> [ <:Integer> ]"(ptr %array, %Integer %19), !dbg !35
+  %21 = load %Integer, ptr %20, align 8, !dbg !35
+  %22 = call %String @integer_as_string(%Integer %21), !dbg !35
+  call void @"<:ReferenceMut<String>> += <:String>"(ptr %str, %String %22), !dbg !35
+  %23 = call %Integer @integer_from_i64(i64 1), !dbg !35
+  call void @"<:ReferenceMut<Integer>> += <:Integer>"(ptr %i, %Integer %23), !dbg !35
+  br label %while.condition, !dbg !35
+
+24:                                               ; preds = %while.condition
+  call void @destroy_integer(ptr %i), !dbg !35
+  br label %10, !dbg !35
+}
+
+define void @"<:ReferenceMut<String>> += <:String>"(ptr %0, %String %1) !dbg !36 {
+  %self = alloca ptr, align 8
+  store ptr %0, ptr %self, align 8
+  %other = alloca %String, align 8
+  store %String %1, ptr %other, align 8
+  %3 = load ptr, ptr %self, align 8, !dbg !37
+  %4 = load ptr, ptr %self, align 8, !dbg !37
+  %5 = load %String, ptr %4, align 8, !dbg !37
+  %6 = load %String, ptr %other, align 8, !dbg !37
+  %7 = call %String @string_plus_string(%String %5, %String %6), !dbg !37
+  store %String %7, ptr %3, align 8, !dbg !37
+  br label %return, !dbg !37
+
+return:                                           ; preds = %2
+  ret void
   %44 = load %"Type<Integer>", ptr @"Type<Integer>", align 8, !dbg !44
   %45 = load %MemoryAddress, ptr %new_data, align 8, !dbg !44
   %46 = load %Integer, ptr %i, align 8, !dbg !44
@@ -438,70 +424,6 @@
   %58 = call %Integer @integer_plus_integer(%Integer %56, %Integer %57), !dbg !44
   store %Integer %58, ptr %i, align 8, !dbg !44
   br label %while.condition, !dbg !44
-=======
-  %4 = call %Integer @integer_from_i64(i64 0), !dbg !35
-  %5 = call ptr @"<:Reference<Array<Integer>>> [ <:Integer> ]"(ptr %array, %Integer %4), !dbg !35
-  %6 = load %Integer, ptr %5, align 8, !dbg !35
-  %7 = call %String @integer_as_string(%Integer %6), !dbg !35
-  call void @"<:ReferenceMut<String>> += <:String>"(ptr %str, %String %7), !dbg !35
-  %8 = call %Integer @integer_from_i64(i64 1), !dbg !35
-  %i = alloca %Integer, align 8, !dbg !35
-  store %Integer %8, ptr %i, align 8, !dbg !35
-  br label %while.condition, !dbg !35
-
-return:                                           ; preds = %10
-  %9 = load %String, ptr %return_value, align 8
-  ret %String %9
-
-10:                                               ; preds = %if.condition, %24
-  %11 = call %String @string_from_c_string_and_length(ptr @4, i64 1), !dbg !35
-  call void @"<:ReferenceMut<String>> += <:String>"(ptr %str, %String %11), !dbg !35
-  %12 = call %String @clone_string(ptr %str), !dbg !35
-  %"$tmp@1461" = alloca %String, align 8, !dbg !35
-  store %String %12, ptr %"$tmp@1461", align 8, !dbg !35
-  call void @destroy_string(ptr %str), !dbg !35
-  %13 = load %String, ptr %"$tmp@1461", align 8, !dbg !35
-  store %String %13, ptr %return_value, align 8, !dbg !35
-  br label %return, !dbg !35
-
-while.condition:                                  ; preds = %while.body, %if.body
-  %14 = call %Integer @clone_integer(ptr %i), !dbg !35
-  %15 = load ptr, ptr %array, align 8, !dbg !35
-  %size = getelementptr inbounds %"Array<Integer>", ptr %15, i32 0, i32 0, !dbg !35
-  %16 = call %Integer @clone_integer(ptr %size), !dbg !35
-  %17 = call i1 @integer_less_integer(%Integer %14, %Integer %16), !dbg !35
-  br i1 %17, label %while.body, label %24, !dbg !35
-
-while.body:                                       ; preds = %while.condition
-  %18 = call %String @string_from_c_string_and_length(ptr @3, i64 2), !dbg !35
-  call void @"<:ReferenceMut<String>> += <:String>"(ptr %str, %String %18), !dbg !35
-  %19 = call %Integer @clone_integer(ptr %i), !dbg !35
-  %20 = call ptr @"<:Reference<Array<Integer>>> [ <:Integer> ]"(ptr %array, %Integer %19), !dbg !35
-  %21 = load %Integer, ptr %20, align 8, !dbg !35
-  %22 = call %String @integer_as_string(%Integer %21), !dbg !35
-  call void @"<:ReferenceMut<String>> += <:String>"(ptr %str, %String %22), !dbg !35
-  %23 = call %Integer @integer_from_i64(i64 1), !dbg !35
-  call void @"<:ReferenceMut<Integer>> += <:Integer>"(ptr %i, %Integer %23), !dbg !35
-  br label %while.condition, !dbg !35
-
-24:                                               ; preds = %while.condition
-  call void @destroy_integer(ptr %i), !dbg !35
-  br label %10, !dbg !35
-}
-
-define void @"<:ReferenceMut<String>> += <:String>"(ptr %0, %String %1) !dbg !36 {
-  %self = alloca ptr, align 8
-  store ptr %0, ptr %self, align 8
-  %other = alloca %String, align 8
-  store %String %1, ptr %other, align 8
-  %3 = load ptr, ptr %self, align 8, !dbg !37
-  %4 = load ptr, ptr %self, align 8, !dbg !37
-  %5 = load %String, ptr %4, align 8, !dbg !37
-  %6 = load %String, ptr %other, align 8, !dbg !37
-  %7 = call %String @string_plus_string(%String %5, %String %6), !dbg !37
-  store %String %7, ptr %3, align 8, !dbg !37
-  br label %return, !dbg !37
->>>>>>> e2953899
 
 59:                                               ; preds = %while.condition
   %60 = load ptr, ptr %array, align 8, !dbg !44
@@ -603,7 +525,6 @@
   ret i1 %7
 }
 
-<<<<<<< HEAD
 define private void @"println <:Integer>"(%Integer %0) !dbg !51 {
   %x = alloca %Integer, align 8
   store %Integer %0, ptr %x, align 8
@@ -612,32 +533,9 @@
   call void @"println <:String>"(%String %3), !dbg !52
   br label %return, !dbg !52
 
-return:                                           ; preds = %1
-  ret void
-=======
-declare %String @clone_string(ptr)
-
-declare void @destroy_string(ptr)
-
-define private i1 @"<:Reference<Array<Integer>>> is empty"(ptr %0) !dbg !46 {
-  %return_value = alloca i1, align 1
-  %array = alloca ptr, align 8
-  store ptr %0, ptr %array, align 8
-  %2 = load ptr, ptr %array, align 8, !dbg !47
-  %size = getelementptr inbounds %"Array<Integer>", ptr %2, i32 0, i32 0, !dbg !47
-  %3 = call %Integer @clone_integer(ptr %size), !dbg !47
-  %4 = call %Integer @integer_from_i64(i64 0), !dbg !47
-  %5 = call i1 @integer_eq_integer(%Integer %3, %Integer %4), !dbg !47
-  %"$tmp@1137" = alloca i1, align 1, !dbg !47
-  store i1 %5, ptr %"$tmp@1137", align 1, !dbg !47
-  %6 = load i1, ptr %"$tmp@1137", align 1, !dbg !47
-  store i1 %6, ptr %return_value, align 1, !dbg !47
-  br label %return, !dbg !47
-
-return:                                           ; preds = %1
-  %7 = load i1, ptr %return_value, align 1
-  ret i1 %7
->>>>>>> e2953899
+return:                                           ; preds = %16
+return:                                           ; preds = %1
+  ret void
 }
 
 declare %String @integer_as_string(%Integer)
@@ -659,7 +557,6 @@
   store ptr %7, ptr %return_value, align 8, !dbg !54
   br label %return, !dbg !54
 
-<<<<<<< HEAD
 return:                                           ; preds = %1
   %8 = load ptr, ptr %return_value, align 8
   ret ptr %8
@@ -675,41 +572,9 @@
   br label %return, !dbg !56
 
 return:                                           ; preds = %1
-=======
-if.condition:                                     ; preds = %2
-  %3 = load ptr, ptr %array, align 8, !dbg !49
-  %size4 = getelementptr inbounds %"Array<Integer>", ptr %3, i32 0, i32 0, !dbg !49
-  %4 = call %Integer @clone_integer(ptr %size4), !dbg !49
-  %5 = load ptr, ptr %array, align 8, !dbg !49
-  %capacity5 = getelementptr inbounds %"Array<Integer>", ptr %5, i32 0, i32 1, !dbg !49
-  %6 = call %Integer @clone_integer(ptr %capacity5), !dbg !49
-  %7 = call i1 @integer_eq_integer(%Integer %4, %Integer %6), !dbg !49
-  br i1 %7, label %if.body, label %16, !dbg !49
-
-if.body:                                          ; preds = %if.condition
-  %8 = load ptr, ptr %array, align 8, !dbg !49
-  %capacity = getelementptr inbounds %"Array<Integer>", ptr %8, i32 0, i32 1, !dbg !49
-  %9 = call %Integer @clone_integer(ptr %capacity), !dbg !49
-  %10 = call %Integer @integer_from_i64(i64 2), !dbg !49
-  %11 = call %Integer @integer_star_integer(%Integer %9, %Integer %10), !dbg !49
-  %new_capacity = alloca %Integer, align 8, !dbg !49
-  store %Integer %11, ptr %new_capacity, align 8, !dbg !49
-  %12 = call %Integer @clone_integer(ptr %new_capacity), !dbg !49
-  %13 = load %"Type<Integer>", ptr @"Type<Integer>", align 8, !dbg !49
-  %14 = call %MemoryAddress @"allocate <:Integer> <:Type<Integer>>"(%Integer %12, %"Type<Integer>" %13), !dbg !49
-  %new_data = alloca %MemoryAddress, align 8, !dbg !49
-  store %MemoryAddress %14, ptr %new_data, align 8, !dbg !49
-  %15 = call %Integer @integer_from_i64(i64 0), !dbg !49
-  %i = alloca %Integer, align 8, !dbg !49
-  store %Integer %15, ptr %i, align 8, !dbg !49
-  br label %while.condition, !dbg !49
-
-return:                                           ; preds = %16
->>>>>>> e2953899
-  ret void
-}
-
-<<<<<<< HEAD
+  ret void
+}
+
 define void @"<:ReferenceMut<Integer>> += <:Integer>"(ptr %0, %Integer %1) !dbg !57 {
   %self = alloca ptr, align 8
   store ptr %0, ptr %self, align 8
@@ -725,83 +590,6 @@
 
 return:                                           ; preds = %2
   ret void
-=======
-16:                                               ; preds = %if.condition, %48
-  %17 = load %"Type<Integer>", ptr @"Type<Integer>", align 8, !dbg !49
-  %18 = load ptr, ptr %array, align 8, !dbg !49
-  %data6 = getelementptr inbounds %"Array<Integer>", ptr %18, i32 0, i32 2, !dbg !49
-  %19 = load %MemoryAddress, ptr %data6, align 8, !dbg !49
-  %20 = load ptr, ptr %array, align 8, !dbg !49
-  %size7 = getelementptr inbounds %"Array<Integer>", ptr %20, i32 0, i32 0, !dbg !49
-  %21 = call %Integer @clone_integer(ptr %size7), !dbg !49
-  %22 = call %MemoryAddress @"<:MemoryAddress> + <:Integer>"(%MemoryAddress %19, %Integer %21), !dbg !49
-  %23 = call ptr @read_memory(%"Type<Integer>" %17, %MemoryAddress %22), !dbg !49
-  %value8 = alloca ptr, align 8, !dbg !49
-  store ptr %23, ptr %value8, align 8, !dbg !49
-  %24 = load ptr, ptr %value8, align 8, !dbg !49
-  %25 = load %Integer, ptr %x, align 8, !dbg !49
-  store %Integer %25, ptr %24, align 8, !dbg !49
-  %26 = load ptr, ptr %array, align 8, !dbg !49
-  %size9 = getelementptr inbounds %"Array<Integer>", ptr %26, i32 0, i32 0, !dbg !49
-  call void @destroy_integer(ptr %size9), !dbg !49
-  %27 = load ptr, ptr %array, align 8, !dbg !49
-  %size10 = getelementptr inbounds %"Array<Integer>", ptr %27, i32 0, i32 0, !dbg !49
-  %28 = load ptr, ptr %array, align 8, !dbg !49
-  %size11 = getelementptr inbounds %"Array<Integer>", ptr %28, i32 0, i32 0, !dbg !49
-  %29 = call %Integer @clone_integer(ptr %size11), !dbg !49
-  %30 = call %Integer @integer_from_i64(i64 1), !dbg !49
-  %31 = call %Integer @integer_plus_integer(%Integer %29, %Integer %30), !dbg !49
-  store %Integer %31, ptr %size10, align 8, !dbg !49
-  br label %return, !dbg !49
-
-while.condition:                                  ; preds = %while.body, %if.body
-  %32 = call %Integer @clone_integer(ptr %i), !dbg !49
-  %33 = load ptr, ptr %array, align 8, !dbg !49
-  %size = getelementptr inbounds %"Array<Integer>", ptr %33, i32 0, i32 0, !dbg !49
-  %34 = call %Integer @clone_integer(ptr %size), !dbg !49
-  %35 = call i1 @integer_less_integer(%Integer %32, %Integer %34), !dbg !49
-  br i1 %35, label %while.body, label %48, !dbg !49
-
-while.body:                                       ; preds = %while.condition
-  %36 = load %"Type<Integer>", ptr @"Type<Integer>", align 8, !dbg !49
-  %37 = load %MemoryAddress, ptr %new_data, align 8, !dbg !49
-  %38 = call %Integer @clone_integer(ptr %i), !dbg !49
-  %39 = call %MemoryAddress @"<:MemoryAddress> + <:Integer>"(%MemoryAddress %37, %Integer %38), !dbg !49
-  %40 = call ptr @read_memory(%"Type<Integer>" %36, %MemoryAddress %39), !dbg !49
-  %value = alloca ptr, align 8, !dbg !49
-  store ptr %40, ptr %value, align 8, !dbg !49
-  %41 = load ptr, ptr %value, align 8, !dbg !49
-  %42 = call %Integer @clone_integer(ptr %i), !dbg !49
-  %43 = call ptr @"<:Reference<Array<Integer>>> [ <:Integer> ]"(ptr %array, %Integer %42), !dbg !49
-  %44 = load %Integer, ptr %43, align 8, !dbg !49
-  store %Integer %44, ptr %41, align 8, !dbg !49
-  call void @destroy_integer(ptr %i), !dbg !49
-  %45 = call %Integer @clone_integer(ptr %i), !dbg !49
-  %46 = call %Integer @integer_from_i64(i64 1), !dbg !49
-  %47 = call %Integer @integer_plus_integer(%Integer %45, %Integer %46), !dbg !49
-  store %Integer %47, ptr %i, align 8, !dbg !49
-  br label %while.condition, !dbg !49
-
-48:                                               ; preds = %while.condition
-  %49 = load ptr, ptr %array, align 8, !dbg !49
-  %data = getelementptr inbounds %"Array<Integer>", ptr %49, i32 0, i32 2, !dbg !49
-  %50 = load %MemoryAddress, ptr %data, align 8, !dbg !49
-  call void @free_memory(%MemoryAddress %50), !dbg !49
-  %51 = load ptr, ptr %array, align 8, !dbg !49
-  %data1 = getelementptr inbounds %"Array<Integer>", ptr %51, i32 0, i32 2, !dbg !49
-  %52 = load %MemoryAddress, ptr %new_data, align 8, !dbg !49
-  store %MemoryAddress %52, ptr %data1, align 8, !dbg !49
-  %53 = load ptr, ptr %array, align 8, !dbg !49
-  %capacity2 = getelementptr inbounds %"Array<Integer>", ptr %53, i32 0, i32 1, !dbg !49
-  call void @destroy_integer(ptr %capacity2), !dbg !49
-  %54 = load ptr, ptr %array, align 8, !dbg !49
-  %capacity3 = getelementptr inbounds %"Array<Integer>", ptr %54, i32 0, i32 1, !dbg !49
-  %55 = call %Integer @clone_integer(ptr %new_capacity), !dbg !49
-  store %Integer %55, ptr %capacity3, align 8, !dbg !49
-  call void @destroy_integer(ptr %new_capacity), !dbg !49
-  call void @destroy_integer(ptr %i), !dbg !49
-  br label %16, !dbg !49
->>>>>>> e2953899
 }
 
 define private i1 @"<:Reference<Iterator<Integer>>> exists"(ptr %0) !dbg !61 {
