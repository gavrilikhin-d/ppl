use log::trace;

use crate::{
    hir::{
        self, Call, Expression, FunctionData, ParameterOrVariable, Statement, Typed,
        VariableReference,
    },
    syntax::Ranged,
};

use super::Context;

/// Insert destructors calls to HIR
fn with_destructors(
    statements: &[Statement],
    mut kill: Vec<ParameterOrVariable>,
    context: &mut impl Context,
) -> Vec<Statement> {
    let mut decls: Vec<ParameterOrVariable> = vec![];
    let mut new_statements = vec![];

    fn destroy(statements: &mut Vec<Statement>, v: Expression, context: &mut impl Context) {
        if let Some(destructor) = context.destructor_for(v.ty()) {
            statements.push(
                hir::Expression::from(Call {
                    range: v.range(),
                    function: destructor,
                    generic: None,
                    // FIXME: create temporary variable,
                    // if it's complex expr
                    args: vec![v],
                })
                .into(),
            );
        }
    }

    for stmt in statements {
        use Statement::*;
        match stmt {
            Assignment(a) => {
                destroy(&mut new_statements, a.target.clone(), context);
                new_statements.push(stmt.clone());
            }
            If(if_stmt) => {
                new_statements.push(
                    hir::If {
                        body: with_destructors(&if_stmt.body, kill.clone(), context),
                        else_block: if_stmt.else_block.as_ref().map(|else_block| hir::Else {
                            keyword: else_block.keyword.clone(),
                            body: with_destructors(&else_block.body, kill.clone(), context),
                        }),
                        else_ifs: if_stmt
                            .else_ifs
                            .iter()
                            .map(|else_if| hir::ElseIf {
                                body: with_destructors(&else_if.body, kill.clone(), context),
                                ..else_if.clone()
                            })
                            .collect(),
                        ..if_stmt.clone()
                    }
                    .into(),
                );
            }
            Loop(l) => {
                new_statements.push(
                    hir::Loop {
                        keyword: l.keyword.clone(),
                        body: with_destructors(&l.body, kill.clone(), context),
                    }
                    .into(),
                );
            }
            While(w) => {
                new_statements.push(
                    hir::While {
                        body: with_destructors(&w.body, kill.clone(), context),
                        ..w.clone()
                    }
                    .into(),
                );
            }
<<<<<<< HEAD
            Declaration(hir::Declaration::Variable(v)) => {
                kill.push(v.clone().into());
                decls.push(v.clone().into());
                new_statements.push(stmt.clone());
            }
            Declaration(hir::Declaration::Function(f)) => {
                f.write().unwrap().insert_destructors(context);
                new_statements.push(stmt.clone());
            }
            Return(ret) => {
                if let Some(hir::Expression::VariableReference(VariableReference {
                    variable,
                    ..
                })) = ret.value()
                {
                    kill.retain(|decl| decl != variable);
                    decls.retain(|decl| decl != variable);
                }
                for variable in kill {
                    let span = variable.range();
                    destroy(
                        &mut new_statements,
                        VariableReference { variable, span }.into(),
                        context,
                    );
                }
                decls = vec![];
                new_statements.push(stmt.clone());
                break;
            }
            Expression(_) | Use(_) | Declaration(_) => {
                new_statements.push(stmt.clone());
            }
=======
            Block(b) => {
                new_statements.push(
                    hir::Block {
                        statements: with_destructors(&b.statements, context),
                    }
                    .into(),
                );
                continue;
            }
            Expression(_) | Return(_) | Use(_) | Declaration(_) => { /* Do nothing */ }
>>>>>>> 51d86d0e
        }
    }
    for v in decls {
        let span = v.range();
        let variable = v.into();
        destroy(
            &mut new_statements,
            VariableReference { variable, span }.into(),
            context,
        );
    }
    new_statements
}

/// Trait to add destructors calls to HIR
pub trait InsertDestructors {
    /// Add destructors calls to HIR
    fn insert_destructors(&mut self, context: &mut impl Context);
}

impl InsertDestructors for hir::ModuleData {
    fn insert_destructors(&mut self, context: &mut impl Context) {
        let kill = vec![];
        self.statements = with_destructors(&self.statements, kill, context);
    }
}

impl InsertDestructors for FunctionData {
    fn insert_destructors(&mut self, context: &mut impl Context) {
        if !self.is_definition() {
            return;
        }

        trace!(target: "steps", "Inserting destructors in: {self}");

        // FIXME: handle unnamed parameters too
        let kill = self
            .parameters()
            .filter(|p| !p.name.is_empty())
            .map(Into::into)
            .collect();
        self.body = with_destructors(&self.body, kill, context);

        trace!(target: "steps", "After inserting destructors: {self}");
    }
}<|MERGE_RESOLUTION|>--- conflicted
+++ resolved
@@ -35,9 +35,15 @@
         }
     }
 
-    for stmt in statements {
+    for stmt in statements.iter().flat_map(|stmt| match stmt {
+        Statement::Block(b) => b.statements.iter(),
+        _ => std::iter::once(stmt),
+    }) {
         use Statement::*;
         match stmt {
+            Block(b) => {
+                unreachable!("Block should be flattened")
+            }
             Assignment(a) => {
                 destroy(&mut new_statements, a.target.clone(), context);
                 new_statements.push(stmt.clone());
@@ -81,7 +87,6 @@
                     .into(),
                 );
             }
-<<<<<<< HEAD
             Declaration(hir::Declaration::Variable(v)) => {
                 kill.push(v.clone().into());
                 decls.push(v.clone().into());
@@ -115,18 +120,6 @@
             Expression(_) | Use(_) | Declaration(_) => {
                 new_statements.push(stmt.clone());
             }
-=======
-            Block(b) => {
-                new_statements.push(
-                    hir::Block {
-                        statements: with_destructors(&b.statements, context),
-                    }
-                    .into(),
-                );
-                continue;
-            }
-            Expression(_) | Return(_) | Use(_) | Declaration(_) => { /* Do nothing */ }
->>>>>>> 51d86d0e
         }
     }
     for v in decls {
